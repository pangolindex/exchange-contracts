const { ethers } = require("hardhat");
const fs = require("fs");
const { FOUNDATION_MULTISIG } = require("../constants/shared.js");
const  abi  = require("../constants/abi.js");
const {
    PNG_SYMBOL,
    PNG_NAME,
    TOTAL_SUPPLY,
    MULTISIG,
    MULTISIG_ADDRESS,
    FOUNDATION_ADDRESS,
    USE_GNOSIS_SAFE,
    PROPOSAL_THRESHOLD,
    WRAPPED_NATIVE_TOKEN,
    INITIAL_FARMS,
    AIRDROP_AMOUNT,
    VESTER_ALLOCATIONS,
    REVENUE_DISTRIBUTION,
    TIMELOCK_DELAY,
    PNG_STAKING_ALLOCATION,
    WETH_PNG_FARM_ALLOCATION,
<<<<<<< HEAD
    TREASURY_FEE
} = require( `../constants/${network.name}.js`);
=======
} = require(`../constants/${network.name}.js`);
>>>>>>> 2536ed28
if (USE_GNOSIS_SAFE) {
    var { EthersAdapter, SafeFactory } = require("@gnosis.pm/safe-core-sdk");
}

var contracts = [];

function delay(timeout) {
    return new Promise((resolve) => {
        setTimeout(resolve, timeout);
    });
}

async function main() {
    const [deployer] = await ethers.getSigners();
    console.log("\nDeployer:", deployer.address);

    const initBalance = await deployer.getBalance();
    console.log("Balance:", ethers.utils.formatEther(initBalance) + "\n");

    if (USE_GNOSIS_SAFE) {
        console.log("✅ Using Gnosis Safe.");
    } else {
        console.log("⚠️  Using legacy multisig.");
    }
    if (WRAPPED_NATIVE_TOKEN === undefined || WRAPPED_NATIVE_TOKEN == "") {
        console.log("⚠️  No wrapped gas token is defined.");
    } else {
        console.log("✅ An existing wrapped gas token is defined.");
    }
    if (INITIAL_FARMS.length === 0 || INITIAL_FARMS === undefined) {
        console.log("⚠️  No initial farm is defined.");
    }

    // dirty hack to circumvent duplicate nonce submission error
    var txCount = await ethers.provider.getTransactionCount(deployer.address);
    async function confirmTransactionCount() {
        let newTxCount;
        while (true) {
            try {
                newTxCount = await ethers.provider.getTransactionCount(
                    deployer.address
                );
                if (newTxCount != txCount + 1) {
                    continue;
                }
                txCount++;
            } catch (err) {
                console.log(err);
                process.exit(0);
            }
            break;
        }
    }

    async function deploy(factory, args) {
        var ContractFactory = await ethers.getContractFactory(factory);
        var contract = await ContractFactory.deploy(...args);
        await contract.deployed();
        contracts.push({ address: contract.address, args: args });
        await confirmTransactionCount();
        console.log(contract.address, ":", factory);
        return contract;
    }

    console.log("\n============\n DEPLOYMENT \n============");

    // Deploy WAVAX if not defined
    if (WRAPPED_NATIVE_TOKEN === undefined) {
        var nativeToken = (await deploy("WAVAX", [])).address;
    } else {
        var nativeToken = WRAPPED_NATIVE_TOKEN;
        console.log(nativeToken, ": WAVAX");
    }

    /**************
     * GOVERNANCE *
     **************/

    // Deploy PNG
    const png = await deploy("Png", [
        ethers.utils.parseUnits(TOTAL_SUPPLY.toString(), 18),
        ethers.utils.parseUnits(AIRDROP_AMOUNT.toString(), 18),
        PNG_SYMBOL,
        PNG_NAME,
    ]);

    // Deploy this chain’s multisig
<<<<<<< HEAD
    if (MULTISIG_ADDRESS === undefined) {
        if (USE_GNOSIS_SAFE) {
            const ethAdapter = new EthersAdapter({
                ethers,
                signer: deployer,
            });
            var Multisig = await SafeFactory.create({ ethAdapter });
            var multisig = await Multisig.deploySafe(MULTISIG);
            await confirmTransactionCount();
            multisig.address = multisig.getAddress();
            console.log(multisig.address, ": Gnosis");
        } else {
            var multisig = await deploy("MultiSigWalletWithDailyLimit", [
                MULTISIG.owners,
                MULTISIG.threshold,
                0,
            ]);
        }
        console.log("Multisig deployed at: " + multisig.address);
    } else {
        const multisig = new ethers.Contract(MULTISIG_ADDRESS, abi.MultiSigWallet, deployer);
        console.log("Using existing Multisig contract at", multisig.address);
    }

    // Deploy foundation multisig
    if (FOUNDATION_ADDRESS === undefined) {
        if (USE_GNOSIS_SAFE) {
            var foundation = await Multisig.deploySafe(FOUNDATION_MULTISIG);
            await confirmTransactionCount();
            foundation.address = foundation.getAddress();
            console.log(foundation.address, ": Gnosis");
        } else {
            var foundation = await deploy("MultiSigWalletWithDailyLimit", [
                FOUNDATION_MULTISIG.owners,
                FOUNDATION_MULTISIG.threshold,
                0,
            ]);
        }
        console.log("Foundation multisig deployed at: " + foundation.address);
    } else {
        const foundation = new ethers.Contract(FOUNDATION_ADDRESS, abi.MultiSigWallet, deployer);
        console.log("Using existing Foundation Multisig at", foundation.address);
=======
    if (USE_GNOSIS_SAFE) {
        const ethAdapter = new EthersAdapter({
            ethers,
            signer: deployer,
        });
        var Multisig = await SafeFactory.create({ ethAdapter });
        var multisig = await Multisig.deploySafe(MULTISIG);
        await confirmTransactionCount();
        multisig.address = multisig.getAddress();
        console.log(multisig.address, ": Gnosis");
    } else {
        var multisig = await deploy("MultiSigWalletWithDailyLimit", [
            MULTISIG.owners,
            MULTISIG.threshold,
            0,
        ]);
    }

    // Deploy foundation multisig
    if (USE_GNOSIS_SAFE) {
        var foundation = await Multisig.deploySafe(FOUNDATION_MULTISIG);
        await confirmTransactionCount();
        foundation.address = foundation.getAddress();
        console.log(foundation.address, ": Gnosis");
    } else {
        var foundation = await deploy("MultiSigWalletWithDailyLimit", [
            FOUNDATION_MULTISIG.owners,
            FOUNDATION_MULTISIG.threshold,
            0,
        ]);
>>>>>>> 2536ed28
    }

    const timelock = await deploy("Timelock", [
        multisig.address,
        TIMELOCK_DELAY,
    ]);
    const factory = await deploy("PangolinFactory", [deployer.address]);
    const router = await deploy("PangolinRouter", [
        factory.address,
        nativeToken,
    ]);
    const chef = await deploy("MiniChefV2", [png.address, deployer.address]);
    const treasury = await deploy("CommunityTreasury", [png.address]);
    const staking = await deploy("StakingRewards", [png.address, png.address]);

    // Deploy Airdrop
    const airdrop = await deploy("Airdrop", [
        ethers.utils.parseUnits(AIRDROP_AMOUNT.toString(), 18),
        png.address,
        multisig.address,
        treasury.address,
    ]);

    // Deploy TreasuryVester
    var vesterAllocations = [];
    for (let i = 0; i < VESTER_ALLOCATIONS.length; i++) {
        vesterAllocations.push([
            eval(VESTER_ALLOCATIONS[i].recipient + ".address"),
            VESTER_ALLOCATIONS[i].allocation,
            VESTER_ALLOCATIONS[i].isMiniChef,
        ]);
    }
    const vester = await deploy("TreasuryVester", [
        png.address, // vested token
        ethers.utils.parseUnits((TOTAL_SUPPLY - AIRDROP_AMOUNT).toString(), 18),
        vesterAllocations,
        multisig.address,
    ]);

    /*****************
     * FEE COLLECTOR *
     *****************/

    // Deploy 2/2 Joint Multisig
    if (USE_GNOSIS_SAFE) {
        var jointMultisig = await Multisig.deploySafe({
            owners: [multisig.address, foundation.address],
            threshold: 2,
        });
        await confirmTransactionCount();
        jointMultisig.address = jointMultisig.getAddress();
        console.log(jointMultisig.address, ": Gnosis");
    } else {
        var jointMultisig = await deploy("MultiSigWalletWithDailyLimit", [
            [multisig.address, foundation.address],
            2,
            0,
        ]);
    }

    // Deploy Revenue Distributor (Joint treasury of PNG and FPNG)
    var revenueDistribution = [];
    for (let i = 0; i < REVENUE_DISTRIBUTION.length; i++) {
        revenueDistribution.push([
            eval(REVENUE_DISTRIBUTION[i].recipient + ".address"),
            REVENUE_DISTRIBUTION[i].allocation,
        ]);
    }
    const revenueDistributor = await deploy("RevenueDistributor", [
        revenueDistribution,
    ]);

    // Deploy Fee Collector
    const feeCollector = await deploy("PangolinFeeCollector", [
        staking.address,
        router.address,
        chef.address,
        0, // chef pid for dummy PGL
        timelock.address,
        nativeToken,
        revenueDistributor.address,
    ]);

    // Deploy DummyERC20 for diverting some PNG emissions to PNG staking
    const dummyERC20 = await deploy("DummyERC20", [
        "Dummy ERC20",
        "PGL",
        deployer.address,
        100, // arbitrary amount
    ]);

    console.log("\n===============\n CONFIGURATION \n===============");

    await treasury.transferOwnership(timelock.address);
    await confirmTransactionCount();
    console.log("Transferred CommunityTreasury ownership to Timelock.");

    await png.setMinter(vester.address);
    await confirmTransactionCount();
    console.log("Transferred PNG minter role to TreasuryVester.");

    await png.setAdmin(timelock.address);
    await confirmTransactionCount();
    console.log("Transferred PNG ownership to Timelock.");

    await png.transfer(
        airdrop.address,
        ethers.utils.parseUnits(AIRDROP_AMOUNT.toString(), 18)
<<<<<<< HEAD
    );
    await confirmTransactionCount();
    console.log(
        "Transferred",
        AIRDROP_AMOUNT.toString(),
        PNG_SYMBOL,
        "to Airdrop."
    );

    await vester.transferOwnership(timelock.address);
    await confirmTransactionCount();
    console.log("Transferred TreasuryVester ownership to Timelock.");

    await revenueDistributor.transferOwnership(jointMultisig.address);
    await confirmTransactionCount();
    console.log("Transferred RevenueDistributor ownership to Joint Multisig.");

    await feeCollector.transferOwnership(multisig.address);
    await confirmTransactionCount();
    console.log("Transferred FeeCollector ownership to Multisig.");

    await dummyERC20.renounceOwnership();
    await confirmTransactionCount();
=======
    );
    await confirmTransactionCount();
    console.log(
        "Transferred",
        AIRDROP_AMOUNT.toString(),
        PNG_SYMBOL,
        "to Airdrop."
    );

    await vester.transferOwnership(timelock.address);
    await confirmTransactionCount();
    console.log("Transferred TreasuryVester ownership to Timelock.");

    await revenueDistributor.transferOwnership(jointMultisig.address);
    await confirmTransactionCount();
    console.log("Transferred RevenueDistributor ownership to Joint Multisig.");

    await feeCollector.transferOwnership(multisig.address);
    await confirmTransactionCount();
    console.log("Transferred FeeCollector ownership to Multisig.");

    await dummyERC20.renounceOwnership();
    await confirmTransactionCount();
>>>>>>> 2536ed28
    console.log("Renounced DummyERC20 ownership.");

    // add dummy PGL to minichef
    await chef.addPool(
        PNG_STAKING_ALLOCATION,
        dummyERC20.address,
        ethers.constants.AddressZero
    );
    await confirmTransactionCount();
    console.log("Added MiniChefV2 pool 0 for FeeCollector.");

    // deposit dummy PGL for the fee collector
    await dummyERC20.approve(chef.address, 100);
    await confirmTransactionCount();
    await chef.deposit(
        0, // minichef pid
        100, // amount
        feeCollector.address // deposit to address
    );
    await confirmTransactionCount();
    console.log("Deposited DummyERC20 to MiniChefV2 pool 0.");

    // change swap fee recipient to fee collector
    await factory.setFeeTo(feeCollector.address);
    await confirmTransactionCount();
    console.log("Set FeeCollector as the swap fee recipient.");

    await factory.setFeeToSetter(multisig.address);
    await confirmTransactionCount();
    console.log("Transferred PangolinFactory ownership to Multisig.");

    /********************
     * MINICHEFv2 FARMS *
     ********************/

    await factory.createPair(png.address, nativeToken);
    await confirmTransactionCount();
    var pngPair = await factory.getPair(png.address, nativeToken);
    await chef.addPool(
        WETH_PNG_FARM_ALLOCATION,
        pngPair,
        ethers.constants.AddressZero
    );
    await confirmTransactionCount();
    console.log("Added MiniChef pool 1 for WAVAX-PNG.");

    // create native token paired farms for tokens in INITIAL_FARMS
    for (let i = 0; i < INITIAL_FARMS.length; i++) {
        let tokenA = INITIAL_FARMS[i]["tokenA"];
        let tokenB = INITIAL_FARMS[i]["tokenB"];
        let weight = INITIAL_FARMS[i]["weight"];
        await factory.createPair(tokenA, tokenB);
        await confirmTransactionCount();
        let pair = await factory.getPair(tokenA, tokenB);
        await chef.addPool(weight, pair, ethers.constants.AddressZero);
        await confirmTransactionCount();
    }
    const pools = await chef.poolInfos();
    if (pools.length > 2)
        console.log(
            "Added",
            (pools.length - 2).toString(),
            "more farms to MiniChefV2."
        );

    await chef.addFunder(vester.address);
    await confirmTransactionCount();
    console.log("Added TreasuryVester as MiniChefV2 funder.");

    await chef.transferOwnership(multisig.address);
    await confirmTransactionCount();
    console.log("Transferred MiniChefV2 ownership to Multisig.");

    const endBalance = await deployer.getBalance();
    console.log(
        "\nDeploy cost:",
        ethers.utils.formatEther(initBalance.sub(endBalance)) + "\n"
    );
    console.log(
        "Recorded contract addresses to `addresses/" + network.name + ".js`."
    );
    console.log("Refer to `addresses/README.md` for Etherscan verification.\n");

    try {
        fs.writeFileSync(
            "addresses/" + network.name + ".js",
            "exports.ADDRESSES=" + JSON.stringify(contracts)
        );
        //file written successfully
    } catch (err) {
        console.error(err);
    }
}

main()
    .then(() => process.exit(0))
    .catch((error) => {
        console.error(error);
        process.exit(1);
    });<|MERGE_RESOLUTION|>--- conflicted
+++ resolved
@@ -19,12 +19,7 @@
     TIMELOCK_DELAY,
     PNG_STAKING_ALLOCATION,
     WETH_PNG_FARM_ALLOCATION,
-<<<<<<< HEAD
-    TREASURY_FEE
-} = require( `../constants/${network.name}.js`);
-=======
 } = require(`../constants/${network.name}.js`);
->>>>>>> 2536ed28
 if (USE_GNOSIS_SAFE) {
     var { EthersAdapter, SafeFactory } = require("@gnosis.pm/safe-core-sdk");
 }
@@ -112,7 +107,6 @@
     ]);
 
     // Deploy this chain’s multisig
-<<<<<<< HEAD
     if (MULTISIG_ADDRESS === undefined) {
         if (USE_GNOSIS_SAFE) {
             const ethAdapter = new EthersAdapter({
@@ -155,38 +149,6 @@
     } else {
         const foundation = new ethers.Contract(FOUNDATION_ADDRESS, abi.MultiSigWallet, deployer);
         console.log("Using existing Foundation Multisig at", foundation.address);
-=======
-    if (USE_GNOSIS_SAFE) {
-        const ethAdapter = new EthersAdapter({
-            ethers,
-            signer: deployer,
-        });
-        var Multisig = await SafeFactory.create({ ethAdapter });
-        var multisig = await Multisig.deploySafe(MULTISIG);
-        await confirmTransactionCount();
-        multisig.address = multisig.getAddress();
-        console.log(multisig.address, ": Gnosis");
-    } else {
-        var multisig = await deploy("MultiSigWalletWithDailyLimit", [
-            MULTISIG.owners,
-            MULTISIG.threshold,
-            0,
-        ]);
-    }
-
-    // Deploy foundation multisig
-    if (USE_GNOSIS_SAFE) {
-        var foundation = await Multisig.deploySafe(FOUNDATION_MULTISIG);
-        await confirmTransactionCount();
-        foundation.address = foundation.getAddress();
-        console.log(foundation.address, ": Gnosis");
-    } else {
-        var foundation = await deploy("MultiSigWalletWithDailyLimit", [
-            FOUNDATION_MULTISIG.owners,
-            FOUNDATION_MULTISIG.threshold,
-            0,
-        ]);
->>>>>>> 2536ed28
     }
 
     const timelock = await deploy("Timelock", [
@@ -295,7 +257,6 @@
     await png.transfer(
         airdrop.address,
         ethers.utils.parseUnits(AIRDROP_AMOUNT.toString(), 18)
-<<<<<<< HEAD
     );
     await confirmTransactionCount();
     console.log(
@@ -319,31 +280,6 @@
 
     await dummyERC20.renounceOwnership();
     await confirmTransactionCount();
-=======
-    );
-    await confirmTransactionCount();
-    console.log(
-        "Transferred",
-        AIRDROP_AMOUNT.toString(),
-        PNG_SYMBOL,
-        "to Airdrop."
-    );
-
-    await vester.transferOwnership(timelock.address);
-    await confirmTransactionCount();
-    console.log("Transferred TreasuryVester ownership to Timelock.");
-
-    await revenueDistributor.transferOwnership(jointMultisig.address);
-    await confirmTransactionCount();
-    console.log("Transferred RevenueDistributor ownership to Joint Multisig.");
-
-    await feeCollector.transferOwnership(multisig.address);
-    await confirmTransactionCount();
-    console.log("Transferred FeeCollector ownership to Multisig.");
-
-    await dummyERC20.renounceOwnership();
-    await confirmTransactionCount();
->>>>>>> 2536ed28
     console.log("Renounced DummyERC20 ownership.");
 
     // add dummy PGL to minichef
